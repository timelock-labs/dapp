import React, { useState, useMemo } from 'react';
import SelectInput from '@/components/ui/SelectInput';
import TextInput from '@/components/ui/TextInput';
import AddABIForm from '@/app/abi-lib/components/AddABIForm';
import { useTranslations } from 'next-intl';
import { toast } from 'sonner';
import type { TargetABISectionProps } from '@/types';
import { useApi } from '@/hooks/useApi';

/**
 * Target ABI section component for selecting ABI and function with arguments
 *
 * @param props - TargetABISection component props
 * @returns JSX.Element
 */
const TargetABISection: React.FC<TargetABISectionProps> = ({ abiValue, onAbiChange, functionValue, onFunctionChange, argumentValues, onArgumentChange }) => {
	const t = useTranslations('CreateTransaction');
	const [isAddABIOpen, setIsAddABIOpen] = useState(false);
	const [abiList, setAbiList] = useState<Array<{ id: number; name: string; abi_content: string }>>([]);
	const { request: getAbiList, isLoading } = useApi();

	// Fetch ABI list on mount
	React.useEffect(() => {
		const fetchAbiList = async () => {
			try {
				const { data } = await getAbiList('/api/v1/abi/list');
				setAbiList(data?.abis || []);
			} catch (error) {
				console.error('Failed to fetch ABI list:', error);
				toast.error(t('fetchABIError', { message: error instanceof Error ? error.message : 'Unknown error' }));
			}
		};
		
		fetchAbiList();
	}, [isAddABIOpen, t]);

	// Convert ABI list to options format
	const abiOptions = useMemo(() => {
		if (!Array.isArray(abiList)) {
			return [];
		}
		return abiList.map(abi => ({
			value: abi.id.toString(),
			label: abi.name,
		}));
	}, [abiList]);

	// Parse functions from selected ABI
	const functionOptions = useMemo(() => {
		if (!abiValue || !Array.isArray(abiList)) return [];

		const selectedAbi = abiList.find(abi => abi.id.toString() === abiValue);
		if (!selectedAbi) return [];

		try {
			const abiContent = JSON.parse(selectedAbi.abi_content);
			return abiContent
				.filter((item: Record<string, unknown>) => {
					// Only include functions that are writable (not view or pure)
					return item.type === 'function' && item.stateMutability !== 'view' && item.stateMutability !== 'pure';
				})
				.map((func: Record<string, unknown>) => {
					// Create unique value using function name and input types
					const inputs = Array.isArray(func.inputs) ? func.inputs : [];
					const inputTypes = inputs.map((input: Record<string, unknown>) => input.type).join(',');
					const uniqueValue = `${func.name}(${inputTypes})`;

					return {
						value: uniqueValue,
						label: func.name as string,
					};
				});
		} catch (error) {
			console.error('Error parsing ABI content:', error);
			return [];
		}
	}, [abiValue, abiList]);

	// Get selected function details including parameters
	const selectedFunctionDetails = useMemo(() => {
		if (!functionValue || !Array.isArray(abiList) || !abiValue) return null;

		const selectedAbi = abiList.find(abi => abi.id.toString() === abiValue);
		if (!selectedAbi) return null;

		try {
			const abiContent = JSON.parse(selectedAbi.abi_content);

			// Extract function name from the value (format: "functionName(type1,type2)")
			const functionName = functionValue.split('(')[0];
			const inputTypesString = functionValue.match(/\((.*)\)/)?.[1] || '';
			const expectedInputTypes = inputTypesString ? inputTypesString.split(',') : [];

			const selectedFunction = abiContent.find((item: Record<string, unknown>) => {
				if (item.type !== 'function' || item.name !== functionName) return false;

				// Match by input types to handle function overloading
				const inputs = Array.isArray(item.inputs) ? item.inputs : [];
				const actualInputTypes = inputs.map((input: Record<string, unknown>) => input.type);

				return JSON.stringify(actualInputTypes) === JSON.stringify(expectedInputTypes);
			});

			return selectedFunction || null;
		} catch (error) {
			console.error('Error parsing ABI content:', error);
			return null;
		}
	}, [functionValue, abiList, abiValue]);

<<<<<<< HEAD
	const handleAddABI = async (name: string, abi: string) => {
		try {
			await addAbi('/api/v1/abi', { name, description: '', abi });
			toast.success(t('abiAddedSuccessfully'));
			setIsAddABIOpen(false);
		} catch (error: unknown) {
			console.error('Failed to add ABI:', error);
			const errorMessage = error instanceof Error ? error.message : 'Failed to add ABI';
			toast.error(t('failedToAddABI', { message: errorMessage }));
		}
	};
=======

>>>>>>> 02ce9227

	return (
		<div className='rounded-md'>
			<div className='flex items-end space-x-4 mb-4'>
				<div className='flex-grow'>
					<SelectInput
						label={t('targetABI.label')}
						value={abiValue}
						onChange={onAbiChange}
						options={abiOptions}
						placeholder={
							isLoading ? 'Loading ABIs...'
							: abiOptions.length === 0 ?
								'No ABIs available'
							:	t('targetABI.placeholder')
						}
					/>
				</div>
				<button
					type='button'
					onClick={() => setIsAddABIOpen(true)}
					className='bg-neutral-100 text-neutral-900 rounded-md hover:bg-neutral-200 transition-colors text-xl font-bold w-[88px] h-9 pt-2 pr-4 pb-2 pl-4 flex items-center justify-center transform -translate-y-4'>
					+
				</button>
			</div>

			{/* Function and Arguments Row */}
			<div className='space-y-4'>
				<div className='grid grid-cols-2 gap-4'>
					<SelectInput label={t('targetABI.function')} value={functionValue} onChange={onFunctionChange} options={functionOptions} placeholder={t('targetABI.selectFunction')} />
				</div>

				{/* Dynamic function arguments */}
				{selectedFunctionDetails && selectedFunctionDetails.inputs && Array.isArray(selectedFunctionDetails.inputs) && (
					<div className='space-y-3'>
						<h4 className='text-sm font-medium  '>Function Arguments</h4>
						<div className='grid grid-cols-1 md:grid-cols-2 gap-4'>
							{(selectedFunctionDetails.inputs as Array<Record<string, unknown>>).map((input, index) => (
								<TextInput
									key={index}
									label={`${input.name || `Argument ${index + 1}`} (${input.type})`}
									value={argumentValues[index] || ''}
									onChange={(value: string) => onArgumentChange(index, value)}
									placeholder={`Enter ${input.type} value`}
								/>
							))}
						</div>
					</div>
				)}
			</div>

			<AddABIForm isOpen={isAddABIOpen} onClose={() => setIsAddABIOpen(false)} />
		</div>
	);
};

export default TargetABISection;<|MERGE_RESOLUTION|>--- conflicted
+++ resolved
@@ -108,21 +108,6 @@
 		}
 	}, [functionValue, abiList, abiValue]);
 
-<<<<<<< HEAD
-	const handleAddABI = async (name: string, abi: string) => {
-		try {
-			await addAbi('/api/v1/abi', { name, description: '', abi });
-			toast.success(t('abiAddedSuccessfully'));
-			setIsAddABIOpen(false);
-		} catch (error: unknown) {
-			console.error('Failed to add ABI:', error);
-			const errorMessage = error instanceof Error ? error.message : 'Failed to add ABI';
-			toast.error(t('failedToAddABI', { message: errorMessage }));
-		}
-	};
-=======
-
->>>>>>> 02ce9227
 
 	return (
 		<div className='rounded-md'>
